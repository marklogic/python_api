--- conflicted
+++ resolved
@@ -154,13 +154,9 @@
                   'opsdirector-log-level', 'opsdirector-metering',
                   'opsdirector-session-endpoint', 'telemetry-config',
                   'telemetry-log-level', 'telemetry-metering',
-<<<<<<< HEAD
-                  'telemetry-session-endpoint'
-=======
                   'telemetry-session-endpoint',
                   'xdqp-ssl-disable-sslv3', 'xdqp-ssl-disable-tlsv1',
                   'xdqp-ssl-disable-tlsv1-1', 'xdqp-ssl-disable-tlsv1-2'
->>>>>>> 23c09bc7
                   }
 
         for key in result._config:
